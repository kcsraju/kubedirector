// Copyright 2018 BlueData Software, Inc.

// Licensed under the Apache License, Version 2.0 (the "License");
// you may not use this file except in compliance with the License.
// You may obtain a copy of the License at

//     http://www.apache.org/licenses/LICENSE-2.0

// Unless required by applicable law or agreed to in writing, software
// distributed under the License is distributed on an "AS IS" BASIS,
// WITHOUT WARRANTIES OR CONDITIONS OF ANY KIND, either express or implied.
// See the License for the specific language governing permissions and
// limitations under the License.

package reconciler

import (
	"fmt"
	"strconv"

	kdv1 "github.com/bluek8s/kubedirector/pkg/apis/kubedirector.bluedata.io/v1alpha1"
	"github.com/bluek8s/kubedirector/pkg/executor"
	"github.com/bluek8s/kubedirector/pkg/observer"
	"github.com/bluek8s/kubedirector/pkg/shared"
	"k8s.io/apimachinery/pkg/api/errors"
)

// syncRoles is responsible for dealing with roles being changed, added, or
// removed. It is the only function in this file that is invoked from another
// file (from the syncCluster function in cluster.go). Managing role changes
// may result in operations on k8s statefulsets. This function will also
// modify the role status data structures, and create a role info slice that
// can be referenced by the later syncs for other concerns.
func syncRoles(
	cr *kdv1.KubeDirectorCluster,
) ([]*roleInfo, clusterStateInternal, error) {

	// Construct the role info slice. Bail out now if that fails.
	roles, rolesErr := initRoleInfo(cr)
	if rolesErr != nil {
		return nil, clusterMembersUnknown, rolesErr
	}

	// Role changes will be postponed if any members are currently in the
	// creating state. Such members may have been informed of the current
	// member set, and they are not yet ready to receive updates about
	// changes to the member set.
	for _, r := range roles {
		if len(r.membersByState[memberCreating]) != 0 {
			return roles, clusterMembersStableUnready, nil
		}
	}

	// Assume cluster is stable until found otherwise.
	allMembersReady := true
	anyMembersChanged := false

	// Reconcile each role as necessary.
	for _, r := range roles {
		switch {
		case r.statefulSet == nil && r.roleStatus == nil:
			// Role did not previously exist. Create it now.
			createErr := handleRoleCreate(cr, r, &anyMembersChanged)
			if createErr != nil {
				return nil, clusterMembersUnknown, createErr
			}
		case r.statefulSet == nil && r.roleStatus != nil:
			// Role exists but there is no statefulset for it in k8s.
			// Hmm, weird. Statefulset was deleted out-of-band? Let's fix.
			reCreateErr := handleRoleReCreate(cr, r, &anyMembersChanged)
			if reCreateErr != nil {
				return nil, clusterMembersUnknown, reCreateErr
			}
		case r.statefulSet != nil && r.roleStatus != nil:
			// Deal with an existing role and statefulset.
			// First see if we need to reconcile any out-of-band statefulset
			// changes.
			handleRoleConfig(cr, r)
			// Now check for desired changes in role population.
			if len(r.roleStatus.Members) == 0 && r.desiredPop == 0 {
				// Role is going away and we have finished removing pods.
				handleRoleDelete(cr, r)
			} else {
				// Might need to change role population.
				handleRoleResize(cr, r, &anyMembersChanged)
			}
		case r.statefulSet != nil && r.roleStatus == nil:
			// "Can't happen" ... there should be no way to find the
			// statefulset unless we have a role status.
			panicMsg := fmt.Sprintf(
				"StatefulSet{%s} for KubeDirectorCluster{%s/%s} has no role status",
				r.statefulSet.Name,
				cr.Namespace,
				cr.Name,
			)
			panic(panicMsg)
		}
		if !allRoleMembersReadyOrError(r) {
			allMembersReady = false
		}
	}

	// Let the caller know about significant changes that happened.
	var returnState clusterStateInternal
	if anyMembersChanged {
		returnState = clusterMembersChangedUnready
	} else {
		if allMembersReady {
			returnState = clusterMembersStableReady
		} else {
			returnState = clusterMembersStableUnready
		}
	}

	return roles, returnState, nil
}

// initRoleInfo constructs a slice of elements representing all current or
// desired roles. Each element contains useful information about the role
// spec and status that will be used not only in syncRole but also by the
// sync logic for other concerns.
func initRoleInfo(
	cr *kdv1.KubeDirectorCluster,
) ([]*roleInfo, error) {

	roles := make(map[string]*roleInfo)
	numRoleSpecs := len(cr.Spec.Roles)
	numRoleStatuses := len(cr.Status.Roles)

	// Capture the desired roles and member count in the spec. The fields
	// statefulSet, roleStatus, and membersByState may be populated later
	// in this function.
	for i := 0; i < numRoleSpecs; i++ {
		roleSpec := &(cr.Spec.Roles[i])
		roles[roleSpec.Name] = &roleInfo{
			statefulSet:    nil,
			roleSpec:       roleSpec,
			roleStatus:     nil,
			membersByState: make(map[memberState][]*kdv1.MemberStatus),
			desiredPop:     int(*(roleSpec.Members)),
		}
	}

	// We're about to start grabbing pointers into the role status slice,
	// and we may have to add to that slice later. So let's grow its capacity
	// now. We know that at most we will need to add a number of role statuses
	// equal to the number of role specs.
	newRoleStatuses := make(
		[]kdv1.RoleStatus,
		numRoleStatuses,
		numRoleStatuses+numRoleSpecs,
	)
	copy(newRoleStatuses, cr.Status.Roles)
	cr.Status.Roles = newRoleStatuses

	// Now look at the existing roles we have status for. Update or add to
	// the role info accordingly.
	for i := 0; i < numRoleStatuses; i++ {
		roleStatus := &(cr.Status.Roles[i])
		statefulSet, statefulSetErr := observer.GetStatefulSet(
			cr.Namespace,
			roleStatus.StatefulSet,
		)
		if statefulSetErr != nil {
			if errors.IsNotFound(statefulSetErr) {
				statefulSet = nil
			} else {
				shared.LogErrorf(
					cr,
					"failed to query StatefulSet{%s} for role{%s}: %v",
					roleStatus.StatefulSet,
					roleStatus.Name,
					statefulSetErr,
				)
				return nil, statefulSetErr
			}
		}
		if role, ok := roles[roleStatus.Name]; ok {
			// This role is in the spec. Update the roleinfo with the
			// statefulset pointer (if any) and the role status pointer.
			role.statefulSet = statefulSet
			role.roleStatus = roleStatus
			// If we might add to the role status members slice later,
			// increase its capacity. Similarly to the overall role status
			// slice, we want to make sure we can have stable pointers into
			// this slice.
			numMembers := len(roleStatus.Members)
			if role.desiredPop > numMembers {
				newMembers := make(
					[]kdv1.MemberStatus,
					numMembers,
					role.desiredPop,
				)
				copy(newMembers, roleStatus.Members)
				roleStatus.Members = newMembers
			}
		} else {
			// This is not a role desired in the spec. Create a new info
			// entry with desired member count at zero.
			roles[roleStatus.Name] = &roleInfo{
				statefulSet:    statefulSet,
				roleSpec:       nil,
				roleStatus:     roleStatus,
				membersByState: make(map[memberState][]*kdv1.MemberStatus),
				desiredPop:     0,
			}
		}
	}

	// Return a slice of roleinfo made from the map values, and with the
	// membersByState maps populated.
	var result []*roleInfo
	for _, info := range roles {
		calcRoleMembersByState(info)
		result = append(result, info)
	}
	return result, nil
}

// calcRoleMembersByState builds the members-by-state map based on the current
// member statuses in the role.
func calcRoleMembersByState(
	role *roleInfo,
) {

	if role.roleStatus == nil {
		return
	}
	numMembers := len(role.roleStatus.Members)
	for i := 0; i < numMembers; i++ {
		member := &(role.roleStatus.Members[i])
		role.membersByState[memberState(member.State)] = append(
			role.membersByState[memberState(member.State)],
			member)
	}
}

// handleRoleCreate deals with a newly specified role. If the desired population
// is nonzero then it will create an associated statefulset and create the
// role status and its member statuses (initially as create_pending). Failure
// to create a statefulset will be a handler-stopping error.
func handleRoleCreate(
	cr *kdv1.KubeDirectorCluster,
	role *roleInfo,
	anyMembersChanged *bool,
) error {

	if role.desiredPop == 0 {
		// Nothing to do if zero members desired... we won't even create
		// the statefulset or the role status.
		return nil
	}

	shared.LogInfof(
		cr,
		"creating role{%s}",
		role.roleSpec.Name,
	)

	// Create the associated statefulset.
	statefulSet, createErr := executor.CreateStatefulSet(
		cr,
		role.roleSpec,
	)
	if createErr != nil {
		// Not much to do if we can't create it... we'll just keep trying
		// on every run through the handler.
		shared.LogErrorf(
			cr,
			"failed to create StatefulSet for role{%s}: %v",
			role.roleSpec.Name,
			createErr,
		)
		return createErr
	}

	// OK we have the statefulset, so set up the role and member status.
	*anyMembersChanged = true
	role.statefulSet = statefulSet
	if role.roleStatus == nil {
		newRoleStatus := kdv1.RoleStatus{
			Name:        role.roleSpec.Name,
			StatefulSet: statefulSet.Name,
			Members:     make([]kdv1.MemberStatus, 0, role.desiredPop),
		}
		// cr.Status.Roles was created with enough capacity to avoid
		// realloc, so we can safely grow it w/o disturbing our
		// pointers to its elements.
		cr.Status.Roles = append(cr.Status.Roles, newRoleStatus)
		role.roleStatus = &(cr.Status.Roles[len(cr.Status.Roles)-1])
	}
	addMemberStatuses(role)
	return nil
}

// handleRoleCreate deals with the unusual-but-possible case of the role
// status existing but the statefulset gone missing. It may need to clean up
// the role status or re-create the statefulset. Failure to create a
// statefulset will be a handler-stopping error.
func handleRoleReCreate(
	cr *kdv1.KubeDirectorCluster,
	role *roleInfo,
	anyMembersChanged *bool,
) error {

	if len(role.roleStatus.Members) == 0 {
		// No lingering pod status to deal with.
		if role.desiredPop == 0 {
			// Looks like the role should be gone anyway, so mark it for removal.
			role.roleStatus.StatefulSet = ""
		} else {
			// Create a new statefulset for the role.
			return handleRoleCreate(cr, role, anyMembersChanged)
		}
	} else {
		shared.LogInfof(
			cr,
			"restoring role{%s}",
			role.roleStatus.Name,
		)
		*anyMembersChanged = true
		// Need to clean up from the old status before we make a new
		// statefulset. For any pods that had reached "ready" or "error" state,
		// we should mark them first as "delete_pending" -- we know we have notified
		// other pods of these creations, so we should now notify of deletions.
		// For other pods we can just move them straight into deleting state.
		numMembers := len(role.roleStatus.Members)
		for i := 0; i < numMembers; i++ {
			member := &(role.roleStatus.Members[i])
			switch memberState(member.State) {
			case memberDeletePending:
			case memberReady:
			case memberConfigError:
				member.State = string(memberDeletePending)
			default:
				member.State = string(memberDeleting)
			}
		}
		// This should be quite unusual so we won't try to be clever about
		// updating the membersByState map. Just nuke and re-create it.
		role.membersByState = make(map[memberState][]*kdv1.MemberStatus)
		calcRoleMembersByState(role)
	}
	return nil
}

// handleRoleConfig checks an existing statefulset to see if any of its
// important properties (other than replicas count) need to be reconciled.
// Failure to reconcile will not be treated as a handler-stopping error; we'll
// just try again next time.
func handleRoleConfig(
	cr *kdv1.KubeDirectorCluster,
	role *roleInfo,
) {

	updateErr := executor.UpdateStatefulSetNonReplicas(
		cr,
		role.roleSpec,
		role.statefulSet)
	if updateErr != nil {
		shared.LogWarnf(
			cr,
			"failed to update StatefulSet{%s}: %v",
			role.statefulSet.Name,
			updateErr,
		)
	}
}

// handleRoleDelete takes care of deleting the associated statefulset after
// the role members have been cleaned up. Failure to delete will not be
// treated as a handler-stopping error; we'll just try again next time.
func handleRoleDelete(
	cr *kdv1.KubeDirectorCluster,
	role *roleInfo,
) {

	shared.LogInfof(
		cr,
		"finishing cleanup on role{%s}",
		role.roleStatus.Name,
	)
	deleteErr := executor.DeleteStatefulSet(cr.Namespace, role.statefulSet.Name)
	if deleteErr == nil || errors.IsNotFound(deleteErr) {
		// Mark the role status for removal.
		role.roleStatus.StatefulSet = ""
	} else {
		shared.LogWarnf(
			cr,
			"failed to delete StatefulSet{%s}: %v",
			role.statefulSet.Name,
			deleteErr,
		)
	}
}

// handleRoleResize deals with roles that already have corresponding
// statefulsets in k8s. If the desired population is different than the
// current member count it may need adjust the role/member status to start
// the resize process.
func handleRoleResize(
	cr *kdv1.KubeDirectorCluster,
	role *roleInfo,
	anyMembersChanged *bool,
) {

	// We won't even be attempting a resize if there are any creating-state
	// members, so the current set of "requested members" is just ready plus
	// create_pending.
	prevDesiredPop :=
		len(role.membersByState[memberReady]) +
<<<<<<< HEAD
=======
			len(role.membersByState[memberConfigError]) +
			len(role.membersByState[memberCreating]) +
>>>>>>> bf876928
			len(role.membersByState[memberCreatePending])
	if role.desiredPop == prevDesiredPop {
		return
	}
	if role.desiredPop > prevDesiredPop {
		// Only expand if no members are in delete_pending or deleting states;
		// we can't use expand to "rescue" a member that is currently being
		// deleted. (The way statefulsets reuse FQDNs, we might be able to get
		// away with that actually, but let's not complicate things.)
		if len(role.roleStatus.Members) == prevDesiredPop {
			shared.LogInfof(
				cr,
				"expanding role{%s}",
				role.roleStatus.Name,
			)
			*anyMembersChanged = true
			addMemberStatuses(role)
		}
	} else {
		// We can shrink in any state. This is a helpful thing to allow when
		// the expand was overambitious and is waiting for resources.
		shared.LogInfof(
			cr,
			"shrinking role{%s}",
			role.roleStatus.Name,
		)
		*anyMembersChanged = true
		deleteMemberStatuses(cr, role)
	}
}

// addMemberStatuses adds member statuses to a role, in create_pending state,
// to bring it up to the desired number of members. It also updates the
// members-by-state map accordingly.
func addMemberStatuses(
	role *roleInfo,
) {

	currentPop := len(role.roleStatus.Members)
	for i := currentPop; i < role.desiredPop; i++ {
		indexString := strconv.Itoa(i)
		memberName := role.roleStatus.StatefulSet + "-" + indexString
		// role.roleStatus.Members was created with enough capacity to
		// avoid realloc, so we can safely grow it w/o disturbing our
		// pointers to its elements.
		var pvcName string
		if role.roleSpec.Storage.Size == "" {
			pvcName = ""
		} else {
			pvcName = "pvc-" + memberName
		}
		role.roleStatus.Members = append(
			role.roleStatus.Members,
			kdv1.MemberStatus{
				Pod:     memberName,
				Service: "",
				PVC:     pvcName,
				State:   string(memberCreatePending),
			},
		)
		role.membersByState[memberCreatePending] = append(
			role.membersByState[memberCreatePending],
			&(role.roleStatus.Members[i]))
	}
}

// deleteMemberStatuses changes member statuses in a role by moving them from
// to delete_pending state (if currently ready) or deleting state (if currently
// create_pending or creating), to prepare to shrink the role to the desired
// number of members. It also updates the members-by-state map accordingly.
func deleteMemberStatuses(
	cr *kdv1.KubeDirectorCluster,
	role *roleInfo,
) {

	currentPop := len(role.roleStatus.Members)
	createPendingPop := len(role.membersByState[memberCreatePending])
	readyPop := len(role.membersByState[memberReady])
<<<<<<< HEAD
	// Don't need to worry about creating-state members, since if any existed
	// we wouldn't be able to make role changes.
=======
	errorPop := len(role.membersByState[memberConfigError])
>>>>>>> bf876928
	for i := role.desiredPop; i < currentPop; i++ {
		member := &(role.roleStatus.Members[i])
		switch memberState(member.State) {
		case memberCreatePending:
			member.State = string(memberDeleting)
			role.membersByState[memberDeleting] = append(
				role.membersByState[memberDeleting],
				member,
			)
			createPendingPop -= 1
		case memberReady:
			member.State = string(memberDeletePending)
			role.membersByState[memberDeletePending] = append(
				role.membersByState[memberDeletePending],
				member,
			)
			readyPop -= 1
		case memberConfigError:
			member.State = string(memberDeletePending)
			role.membersByState[memberDeletePending] = append(
				role.membersByState[memberDeletePending],
				member,
			)
			errorPop -= 1
		default:
		}
	}
	if createPendingPop > 0 {
		role.membersByState[memberCreatePending] =
			role.membersByState[memberCreatePending][:createPendingPop]
	} else {
		delete(role.membersByState, memberCreatePending)
	}
	if readyPop > 0 {
		role.membersByState[memberReady] =
			role.membersByState[memberReady][:readyPop]
	} else {
		delete(role.membersByState, memberReady)
	}
	if errorPop > 0 {
		role.membersByState[memberConfigError] =
			role.membersByState[memberConfigError][:errorPop]
	} else {
		delete(role.membersByState, memberConfigError)
	}
}

<<<<<<< HEAD
// allRoleMembersReady examines the members-by-state map and returns whether
// all existing members are in the ready-state bucket. (The situation of "no
=======
// calcRoleMembersByState builds the members-by-state map based on the current
// member statuses in the role.
func calcRoleMembersByState(
	role *roleInfo,
) {

	numMembers := len(role.roleStatus.Members)
	for i := 0; i < numMembers; i++ {
		member := &(role.roleStatus.Members[i])
		role.membersByState[memberState(member.State)] = append(
			role.membersByState[memberState(member.State)],
			member)
	}
}

// allRoleMembersReadyOrError examines the members-by-state map and returns whether
// all existing members are in the ready-state or error-state bucket. (The situation of "no
>>>>>>> bf876928
// members" will also return true.)
func allRoleMembersReadyOrError(
	role *roleInfo,
) bool {

	switch len(role.membersByState) {
	case 0:
		return true
	default:
		for key := range role.membersByState {
			if key != memberReady && key != memberConfigError {
				return false
			}
		}
		return true
	}
}<|MERGE_RESOLUTION|>--- conflicted
+++ resolved
@@ -409,11 +409,7 @@
 	// create_pending.
 	prevDesiredPop :=
 		len(role.membersByState[memberReady]) +
-<<<<<<< HEAD
-=======
 			len(role.membersByState[memberConfigError]) +
-			len(role.membersByState[memberCreating]) +
->>>>>>> bf876928
 			len(role.membersByState[memberCreatePending])
 	if role.desiredPop == prevDesiredPop {
 		return
@@ -492,12 +488,9 @@
 	currentPop := len(role.roleStatus.Members)
 	createPendingPop := len(role.membersByState[memberCreatePending])
 	readyPop := len(role.membersByState[memberReady])
-<<<<<<< HEAD
+	errorPop := len(role.membersByState[memberConfigError])
 	// Don't need to worry about creating-state members, since if any existed
 	// we wouldn't be able to make role changes.
-=======
-	errorPop := len(role.membersByState[memberConfigError])
->>>>>>> bf876928
 	for i := role.desiredPop; i < currentPop; i++ {
 		member := &(role.roleStatus.Members[i])
 		switch memberState(member.State) {
@@ -545,29 +538,9 @@
 	}
 }
 
-<<<<<<< HEAD
-// allRoleMembersReady examines the members-by-state map and returns whether
-// all existing members are in the ready-state bucket. (The situation of "no
-=======
-// calcRoleMembersByState builds the members-by-state map based on the current
-// member statuses in the role.
-func calcRoleMembersByState(
-	role *roleInfo,
-) {
-
-	numMembers := len(role.roleStatus.Members)
-	for i := 0; i < numMembers; i++ {
-		member := &(role.roleStatus.Members[i])
-		role.membersByState[memberState(member.State)] = append(
-			role.membersByState[memberState(member.State)],
-			member)
-	}
-}
-
-// allRoleMembersReadyOrError examines the members-by-state map and returns whether
-// all existing members are in the ready-state or error-state bucket. (The situation of "no
->>>>>>> bf876928
-// members" will also return true.)
+// allRoleMembersReadyOrError examines the members-by-state map and returns
+// whether all existing members are in the ready-state or error-state bucket.
+// (The situation of "no members" will also return true.)
 func allRoleMembersReadyOrError(
 	role *roleInfo,
 ) bool {
